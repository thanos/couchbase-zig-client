--- conflicted
+++ resolved
@@ -1,47 +1,8 @@
 # Couchbase Zig Client
 
-<<<<<<< HEAD
-# couchbase-zig-client
-
-Zig wrapper for the libcouchbase C library.
-
-
-<img width="500"  alt="couchbase-zig-client-4" src="https://github.com/user-attachments/assets/4d05609a-be78-4ee6-a973-335568dab896" />
-
-
-
-
-
-## Version 0.5.4 - Binary Protocol Features
-
-### New Features
-- **Comprehensive Binary Protocol Features**: Complete binary protocol implementation
-- **Native Collection Support**: Collection-aware binary protocol operations
-- **Advanced Feature Flags**: Server capability detection and negotiation
-- **Binary Document Handling**: Support for binary documents with content types and flags
-- **Database Change Protocol (DCP)**: Real-time streaming of database changes
-- **Protocol Version Negotiation**: Automatic version negotiation and compatibility detection
-- **Collection-Aware Operations**: Explicit scope/collection context for binary operations
-- **DCP Event Streaming**: Support for mutations, deletions, and expirations
-- **Feature Flag Detection**: Collections, DCP, durability, tracing, and compression support
-- **Memory Management**: Comprehensive cleanup for all binary protocol data structures
-
-### Technical Details
-- `BinaryProtocol` - Core binary protocol functionality
-- `FeatureFlags` - Server capability detection and negotiation
-- `ProtocolVersion` - Protocol version information and compatibility
-- `BinaryDocument` - Binary document with metadata and content type
-- `BinaryOperationContext` - Collection-aware operation context
-- `DcpEvent` - Database Change Protocol event with full metadata
-- `DcpEventType` - Enum for different DCP event types
-- Custom format specifiers for all binary protocol types
-- Memory-safe implementation with proper cleanup
-
-
-
-=======
+
 A high-performance, memory-safe Zig client library for Couchbase Server, providing comprehensive access to Couchbase's key-value, query, analytics, and search capabilities.
->>>>>>> 22117363
+
 
 ## Features
 
@@ -131,22 +92,11 @@
 
 ### Build
 
-<<<<<<< HEAD
-### Project Integration
-
-Add to `build.zig.zon`:
-```zig
-.dependencies = .{
-    .couchbase = .{
-        .url = "https://github.com/thanos/couchbase-zig-client/archive/main.tar.gz",
-    },
-},
-=======
-```bash
-git clone https://github.com/your-org/couchbase-zig-client.git
+
+```bash
+git clone https://github.com/thanos/couchbase-zig-client.git
 cd couchbase-zig-client
 zig build
->>>>>>> 22117363
 ```
 
 ## Quick Start
@@ -367,141 +317,7 @@
 
 ### Support
 
-<<<<<<< HEAD
-(First beta release of the Couchbase Zig Client, an idiomatic Zig wrapper for libcouchbase. This release provides type-safe, memory-safe access to Couchbase Server with support for core key-value operations and N1QL queries.)
-
-
-## Version 0.5.3 - Advanced N1QL Query Options
-
-### New Features
-- Query Profile support (off, phases, timings modes)
-- Readonly queries functionality
-- Client Context ID for query traceability
-- Scan capabilities configuration (scan cap and wait times)
-- Flex index support for flexible index usage
-- Consistency tokens for advanced consistency control
-- Performance tuning options (max parallelism, pipeline batch/cap)
-- Pretty print formatting and metrics control
-- Query context specification and raw JSON options
-- Query option chaining with fluent API
-
-### Technical Details
-- Direct libcouchbase C API integration
-- Enhanced QueryMetadata parsing with profile information
-- Comprehensive query options builder methods
-- Type-safe option handling with graceful degradation
-- Eight new test cases for advanced N1QL features
-
-## Version 0.5.0 - Transaction Functionality Implementation
-
-### New Features
-- Complete Transaction functionality for ACID compliance
-- Transaction management operations (begin, commit, rollback)
-- Transaction-aware KV operations (get, insert, upsert, replace, remove)
-- Transaction-aware counter operations (increment, decrement)
-- Transaction-aware advanced operations (touch, unlock, query)
-- Comprehensive transaction configuration and error handling
-- Automatic rollback on operation failure
-- Transaction test suite with 11 test cases
-
-### Technical Details
-- TransactionContext and TransactionResult data structures
-- TransactionConfig for comprehensive configuration
-- Transaction state management (active, committed, rolled_back, failed)
-- Memory-safe implementation with proper cleanup
-- Comprehensive error handling and rollback logic
-
-## Version 0.4.6 - Durability & Consistency Implementation
-
-### New Features
-- Complete Durability & Consistency functionality
-- Observe-based durability operations (observe, observeMulti, waitForDurability)
-- Mutation token management with automatic extraction
-- Enhanced store operations with full durability support
-- Support for all Couchbase durability levels
-- Comprehensive durability test suite with 13 test cases
-
-### Technical Details
-- ObserveDurability, ObserveResult, and ObserveOptions data structures
-- Mutation token creation, validation, and memory management
-- Timeout handling for durability operations
-- Error handling for durability-specific errors
-- Memory-safe implementation with proper cleanup
-
-## Version 0.4.5 - Spatial Views Implementation (Deprecated)
-
-### New Features
-- Spatial Views implementation for backward compatibility
-- spatialViewQuery() function with geospatial parameters
-- BoundingBox and SpatialRange data structures for geospatial queries
-- Comprehensive spatial view test suite with 8 test cases
-- Deprecation warnings and migration guidance to Full-Text Search (FTS)
-
-### Technical Details
-- Backward compatibility with older Couchbase Server versions
-- Automatic deprecation warnings for spatial view usage
-- Clear migration guidance to modern FTS geospatial queries
-- Comprehensive error handling for unsupported operations
-
-**Note**: Spatial views are deprecated in Couchbase Server 6.0+. Users are strongly encouraged to migrate to Full-Text Search (FTS) for geospatial queries.
-
-## Version 0.4.4 - Enhanced Batch Operations with Collections
-
-### New Features
-- Enhanced batch operations with collection support
-- New batch operation types: get_replica, lookup_in, mutate_in
-- Collection-aware batch operations via withCollection() method
-- Enhanced counter operations with direct delta parameter
-- Comprehensive enhanced batch test suite with 4 test cases
-- Support for all collection-aware operations in batch processing
-
-### Technical Details
-- Complete batch operation coverage for all collection-aware operations
-- Seamless integration with existing collection-aware operations
-- Improved memory management and error handling for batch operations
-- Backward compatibility maintained with clear migration path
-- Production-ready batch processing for multi-tenant applications
-
-## Version 0.4.3 - Collections & Scopes API Complete
-
-### New Features
-- Collections & Scopes API Phase 3: Advanced operations with collections
-- getReplicaWithCollection(): Collection-aware replica document retrieval
-- lookupInWithCollection(): Collection-aware subdocument lookup operations
-- mutateInWithCollection(): Collection-aware subdocument mutation operations
-- Comprehensive Advanced Operations Testing: 7 test cases covering replica and subdocument operations
-- Full Collections & Scopes API Coverage: 100% feature parity with C library
-
-### Technical Details
-- Phase 1: Core KV operations (upsert, insert, replace, remove, touch, counter, exists)
-- Phase 2: Lock operations (getAndLock, unlock)
-- Phase 3: Advanced operations (replica, subdocument lookup/mutation)
-- All operations maintain Zig idiomatic style with proper memory management
-- Full integration with libcouchbase C library collection functions
-
-## Version 0.4.1 - Collections & Scopes API Phase 1 & 2
-
-### New Features
-- Collections & Scopes API Phase 1 & 2: Core KV and lock operations with collections
-- Collection Type: Collection identifier with name, scope, and memory management
-- Scope Type: Scope identifier with name and memory management
-- CollectionManifest: Collection manifest management with search and filtering
-- CollectionManifestEntry: Individual collection metadata with UID and TTL
-- getWithCollection(): Collection-aware document retrieval
-- getCollectionManifest(): Collection manifest retrieval (simplified implementation)
-- Comprehensive Collection Testing: 11 test cases covering all collection scenarios
-
-## Version 0.4.0 - GET with Lock Operations
-
-### New Features
-- GET with Lock Operation: Complete implementation matching libcouchbase functionality
-- GetAndLockOptions: Comprehensive configuration for lock operations
-- UnlockOptions: Flexible unlock operation configuration
-- GetAndLockResult: Detailed result structure with lock time information
-- UnlockResult: Success status and CAS information for unlock operations
-- Comprehensive Lock Testing: 10 test cases covering all lock scenarios
-=======
+
 - **Documentation**: [Full API Documentation](docs/)
 - **Issues**: [GitHub Issues](https://github.com/your-org/couchbase-zig-client/issues)
 - **Discussions**: [GitHub Discussions](https://github.com/your-org/couchbase-zig-client/discussions)
->>>>>>> 22117363
